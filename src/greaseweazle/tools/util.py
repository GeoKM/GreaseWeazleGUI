# greaseweazle/tools/util.py
#
# Greaseweazle control script: Utility functions.
#
# Written & released by Keir Fraser <keir.xen@gmail.com>
#
# This is free and unencumbered software released into the public domain.
# See the file COPYING for more details, or visit <http://unlicense.org>.

import argparse, os, sys, serial, struct, time, re, platform
import importlib
import serial.tools.list_ports
from collections import OrderedDict

from greaseweazle import error
from greaseweazle import usb as USB


class CmdlineHelpFormatter(argparse.ArgumentDefaultsHelpFormatter,
                           argparse.RawDescriptionHelpFormatter):
    def _get_help_string(self, action):
        help = action.help
        if '%no_default' in help:
            return help.replace('%no_default', '')
        if ('%(default)' in help
            or action.default is None
            or action.default is False
            or action.default is argparse.SUPPRESS):
            return help
        return help + ' (default: %(default)s)'


class ArgumentParser(argparse.ArgumentParser):
    def __init__(self, formatter_class=CmdlineHelpFormatter, *args, **kwargs):
        return super().__init__(formatter_class=formatter_class,
                                *args, **kwargs)

drive_desc = """\
DRIVE: Drive (and bus) identifier:
  0 | 1 | 2           :: Shugart bus unit
  A | B               :: IBM/PC bus unit
"""

speed_desc = """\
SPEED: Track rotation time specified as:
  <N>rpm | <N>ms | <N>us | <N>ns | <N>scp | <N>
"""

tspec_desc = """\
TSPEC: Colon-separated list of:
  c=SET               :: Set of cylinders to access
  h=SET               :: Set of heads (sides) to access
  step=[0-9]          :: # physical head steps between cylinders
  hswap               :: Swap physical drive heads
  h[01].off=[+-][0-9] :: Physical cylinder offsets per head
  SET is a comma-separated list of integers and integer ranges
  e.g. 'c=0-7,9-12:h=0-1'
"""

pllspec_desc = """\
PLLSPEC: Colon-separated list of:
  period=PCT          :: Period adjustment as percentage of phase error
  phase=PCT           :: Phase adjustment as percentage of phase error
  Defaults: period=5:phase=60
"""

# Returns time period in seconds (float)
# Accepts rpm, ms, us, ns, scp. Naked value is assumed rpm.
def period(arg):
    m = re.match('(\d*\.\d+|\d+)rpm', arg)
    if m is not None:
        return 60 / float(m.group(1))
    m = re.match('(\d*\.\d+|\d+)ms', arg)
    if m is not None:
        return float(m.group(1)) / 1e3
    m = re.match('(\d*\.\d+|\d+)us', arg)
    if m is not None:
        return float(m.group(1)) / 1e6
    m = re.match('(\d*\.\d+|\d+)ns', arg)
    if m is not None:
        return float(m.group(1)) / 1e9
    m = re.match('(\d*\.\d+|\d+)scp', arg)
    if m is not None:
        return float(m.group(1)) / 40e6 # SCP @ 40MHz
    return 60 / float(arg)
    
def drive_letter(letter):
    types = {
        'A': (USB.BusType.IBMPC, 0),
        'B': (USB.BusType.IBMPC, 1),
        '0': (USB.BusType.Shugart, 0),
        '1': (USB.BusType.Shugart, 1),
        '2': (USB.BusType.Shugart, 2),
    }
    if not letter.upper() in types:
        raise argparse.ArgumentTypeError("invalid drive letter: '%s'" % letter)
    return types[letter.upper()]

def range_str(l):
    if len(l) == 0:
        return '<none>'
    p, str = None, ''
    for i in l:
        if p is not None and i == p[1]+1:
            p = p[0], i
            continue
        if p is not None:
            str += ('%d,' % p[0]) if p[0] == p[1] else ('%d-%d,' % p)
        p = (i,i)
    if p is not None:
        str += ('%d' % p[0]) if p[0] == p[1] else ('%d-%d' % p)
    return str

class TrackSet:

    class TrackIter:
        """Iterate over a TrackSet in physical <cyl,head> order."""
        def __init__(self, ts):
            l = []
            for c in ts.cyls:
                for h in ts.heads:
                    pc = c//-ts.step if ts.step < 0 else c*ts.step
                    pc += ts.h_off[h]
                    ph = 1-h if ts.hswap else h
                    l.append((pc, ph, c, h))
            l.sort()
            self.l = iter(l)
        def __next__(self):
            (self.physical_cyl, self.physical_head,
             self.cyl, self.head) = next(self.l)
            return self
    
    def __init__(self, trackspec):
        self.cyls = list()
        self.heads = list()
        self.h_off = [0]*2
        self.step = 1
        self.hswap = False
        self.trackspec = ''
        self.update_from_trackspec(trackspec)

    def update_from_trackspec(self, trackspec):
        """Update a TrackSet based on a trackspec."""
        self.trackspec += trackspec
        for x in trackspec.split(':'):
            if x == 'hswap':
                self.hswap = True
                continue
            k,v = x.split('=')
            if k == 'c':
                cyls = [False]*100
                for crange in v.split(','):
                    m = re.match('(\d\d?)(-(\d\d?)(/(\d))?)?$', crange)
                    if m is None: raise ValueError()
                    if m.group(3) is None:
                        s,e,step = int(m.group(1)), int(m.group(1)), 1
                    else:
                        s,e,step = int(m.group(1)), int(m.group(3)), 1
                        if m.group(5) is not None:
                            step = int(m.group(5))
                    for c in range(s, e+1, step):
                        cyls[c] = True
                self.cyls = []
                for c in range(len(cyls)):
                    if cyls[c]: self.cyls.append(c)
            elif k == 'h':
                heads = [False]*2
                for hrange in v.split(','):
                    m = re.match('([01])(-([01]))?$', hrange)
                    if m is None: raise ValueError()
                    if m.group(3) is None:
                        s,e = int(m.group(1)), int(m.group(1))
                    else:
                        s,e = int(m.group(1)), int(m.group(3))
                    for h in range(s, e+1):
                        heads[h] = True
                self.heads = []
                for h in range(len(heads)):
                    if heads[h]: self.heads.append(h)
            elif re.match('h[01].off$', k):
                h = int(re.match('h([01]).off$', k).group(1))
                m = re.match('([+-][\d])$', v)
                if m is None: raise ValueError()
                self.h_off[h] = int(m.group(1))
            elif k == 'step':
                m = re.match('1/(\d)$', v)
                self.step = -int(m.group(1)) if m is not None else int(v)
            else:
                raise ValueError()
        
    def __str__(self):
        s = 'c=%s' % range_str(self.cyls)
        s += ':h=%s' % range_str(self.heads)
        for i in range(len(self.h_off)):
            x = self.h_off[i]
            if x != 0:
                s += ':h%d.off=%s%d' % (i, '+' if x >= 0 else '', x)
        if self.step != 1:
            s += ':step=' + (('1/%d' % -self.step) if self.step < 0
                             else ('%d' % self.step))
        if self.hswap: s += ':hswap'
        return s

    def __iter__(self):
        return self.TrackIter(self)

def split_opts(seq):
    """Splits a name from its list of options."""
    parts = seq.split('::')
    name, opts = parts[0], dict()
    for x in map(lambda x: x.split(':'), parts[1:]):
        for y in x:
            try:
                opt, val = y.split('=')
            except ValueError:
                opt, val = y, True
            if opt:
                opts[opt] = val
    return name, opts


image_types = OrderedDict(
    { '.adf': 'ADF',
      '.ads': ('ADS','acorn'),
      '.adm': ('ADM','acorn'),
      '.adl': ('ADL','acorn'),
      '.d81': 'D81',
      '.dsd': ('DSD','acorn'),
      '.dsk': 'EDSK',
<<<<<<< HEAD
      '.fdi': 'FDI',
=======
      '.hdm': 'HDM',
>>>>>>> 3eb7c064
      '.hfe': 'HFE',
      '.ima': 'IMG',
      '.img': 'IMG',
      '.ipf': 'IPF',
      '.mgt': 'MGT',
      '.raw': 'KryoFlux',
      '.sf7': 'SF7',
      '.scp': 'SCP',
      '.ssd': ('SSD','acorn'),
      '.st' : 'IMG',
      '.xdf': 'XDF' })

def get_image_class(name):
    _, ext = os.path.splitext(name)
    error.check(ext.lower() in image_types,
                """\
                %s: Unrecognised file suffix '%s'
                Known suffixes: %s"""
                % (name, ext, ', '.join(image_types)))
    typespec = image_types[ext.lower()]
    if isinstance(typespec, tuple):
        typename, classname = typespec
    else:
        typename, classname = typespec, typespec.lower()
    mod = importlib.import_module('greaseweazle.image.' + classname)
    return mod.__dict__[typename]


def with_drive_selected(fn, usb, args, *_args, **_kwargs):
    try:
        usb.set_bus_type(args.drive[0].value)
    except USB.CmdError as err:
        if err.code == USB.Ack.BadCommand:
            raise error.Fatal("Device does not support " + str(args.drive[0]))
        raise
    try:
        usb.drive_select(args.drive[1])
        usb.drive_motor(args.drive[1], _kwargs.pop('motor', True))
        fn(usb, args, *_args, **_kwargs)
    except KeyboardInterrupt:
        print()
        usb.reset()
        raise
    finally:
        usb.drive_motor(args.drive[1], False)
        usb.drive_deselect()


def valid_ser_id(ser_id):
    return ser_id and ser_id.upper().startswith("GW")

def score_port(x, old_port=None):
    score = 0
    if x.manufacturer == "Keir Fraser" and x.product == "Greaseweazle":
        score = 20
    elif x.vid == 0x1209 and x.pid == 0x4d69:
        # Our very own properly-assigned PID. Guaranteed to be us.
        score = 20
    elif x.vid == 0x1209 and x.pid == 0x0001:
        # Our old shared Test PID. It's not guaranteed to be us.
        score = 10
    if score > 0 and valid_ser_id(x.serial_number):
        # A valid serial id is a good sign unless this is a reopen, and
        # the serials don't match!
        if not old_port or not valid_ser_id(old_port.serial_number):
            score = 20
        elif x.serial_number == old_port.serial_number:
            score = 30
        else:
            score = 0
    if old_port and old_port.location:
        # If this is a reopen, location field must match. A match is not
        # sufficient in itself however, as Windows may supply the same
        # location for multiple USB ports (this may be an interaction with
        # BitDefender). Hence we do not increase the port's score here.
        if not x.location or x.location != old_port.location:
            score = 0
    return score

def find_port(old_port=None):
    best_score, best_port = 0, None
    for x in serial.tools.list_ports.comports():
        score = score_port(x, old_port)
        if score > best_score:
            best_score, best_port = score, x
    if best_port:
        return best_port.device
    raise serial.SerialException('Cannot find the Greaseweazle device')

def port_info(devname):
    for x in serial.tools.list_ports.comports():
        if x.device == devname:
            return x
    return None

def usb_reopen(usb, is_update):
    mode = { False: 1, True: 0 }
    try:
        usb.switch_fw_mode(mode[is_update])
    except (serial.SerialException, struct.error):
        # Mac and Linux raise SerialException ("... returned no data")
        # Win10 pyserial returns a short read which fails struct.unpack
        pass
    usb.ser.close()
    for i in range(10):
        time.sleep(0.5)
        try:
            devicename = find_port(usb.port_info)
            new_ser = serial.Serial(devicename)
        except serial.SerialException:
            # Device not found
            pass
        else:
            new_usb = USB.Unit(new_ser)
            new_usb.port_info = port_info(devicename)
            new_usb.jumperless_update = usb.jumperless_update
            new_usb.can_mode_switch = usb.can_mode_switch
            return new_usb
    raise serial.SerialException('Could not reopen port after mode switch')


def print_update_instructions(usb):
    print("To perform an Update:")
    if not usb.jumperless_update:
        print(" - Disconnect from USB")
        print(" - Install the Update Jumper at pins %s"
              % ("RXI-TXO" if usb.hw_model != 1 else "DCLK-GND"))
        print(" - Reconnect to USB")
    print(" - Run \"gw update\" to download and install latest firmware")


def usb_mode_check(usb, is_update):

    if usb.update_mode and not is_update:
        if usb.can_mode_switch:
            usb = usb_reopen(usb, is_update)
            if not usb.update_mode:
                return usb
        print("ERROR: Device is in Firmware Update Mode")
        print(" - The only available action is \"gw update\"")
        if usb.update_jumpered:
            print(" - For normal operation disconnect from USB and remove "
                  "the Update Jumper at pins %s"
                  % ("RXI-TXO" if usb.hw_model != 1 else "DCLK-GND"))
        else:
            print(" - Main firmware is erased: You *must* perform an update!")
        sys.exit(1)

    if is_update and not usb.update_mode:
        if usb.can_mode_switch:
            usb = usb_reopen(usb, is_update)
            error.check(usb.update_mode, """\
Device did not change to Firmware Update Mode as requested.
If the problem persists, install the Update Jumper at pins RXI-TXO.""")
            return usb
        print("ERROR: Device is not in Firmware Update Mode")
        print_update_instructions(usb)
        sys.exit(1)

    if not usb.update_mode and usb.update_needed:
        print("ERROR: Device firmware version %u.%u is unsupported"
              % (usb.major, usb.minor))
        print_update_instructions(usb)
        sys.exit(1)

    return usb


def usb_open(devicename, is_update=False, mode_check=True):

    if devicename is None:
        devicename = find_port()
    
    usb = USB.Unit(serial.Serial(devicename))
    usb.port_info = port_info(devicename)
    is_win7 = (platform.system() == 'Windows' and platform.release() == '7')
    usb.jumperless_update = ((usb.hw_model, usb.hw_submodel) != (1, 0)
                             and not is_win7)
    usb.can_mode_switch = (usb.jumperless_update
                           and not (usb.update_mode and usb.update_jumpered))

    if mode_check:
        usb = usb_mode_check(usb, is_update)

    return usb
    


# Local variables:
# python-indent: 4
# End:<|MERGE_RESOLUTION|>--- conflicted
+++ resolved
@@ -227,11 +227,8 @@
       '.d81': 'D81',
       '.dsd': ('DSD','acorn'),
       '.dsk': 'EDSK',
-<<<<<<< HEAD
       '.fdi': 'FDI',
-=======
       '.hdm': 'HDM',
->>>>>>> 3eb7c064
       '.hfe': 'HFE',
       '.ima': 'IMG',
       '.img': 'IMG',
